// This file is part of the Acts project.
//
// Copyright (C) 2017-2019 CERN for the benefit of the Acts project
//
// This Source Code Form is subject to the terms of the Mozilla Public
// License, v. 2.0. If a copy of the MPL was not distributed with this
// file, You can obtain one at http://mozilla.org/MPL/2.0/.

#include "Acts/Plugins/Json/JsonGeometryConverter.hpp"

#include <boost/algorithm/string.hpp>
#include <boost/algorithm/string/finder.hpp>
#include <boost/algorithm/string/iter_find.hpp>
#include <cstdio>
#include <fstream>
#include <iostream>
#include <map>
#include <sstream>
#include <stdexcept>
#include <string>

<<<<<<< HEAD
#include <Acts/Surfaces/AnnulusBounds.hpp>
=======
>>>>>>> f82e1c78
#include <Acts/Surfaces/CylinderBounds.hpp>
#include <Acts/Surfaces/RadialBounds.hpp>
#include <Acts/Surfaces/SurfaceBounds.hpp>
#include "Acts/Geometry/ApproachDescriptor.hpp"
#include "Acts/Geometry/GeometryID.hpp"
#include "Acts/Geometry/TrackingVolume.hpp"
#include "Acts/Material/BinnedSurfaceMaterial.hpp"
#include "Acts/Material/HomogeneousSurfaceMaterial.hpp"
#include "Acts/Material/ProtoSurfaceMaterial.hpp"
#include "Acts/Surfaces/SurfaceArray.hpp"
#include "Acts/Utilities/BinUtility.hpp"
#include "Acts/Utilities/BinningType.hpp"

using json = nlohmann::json;

Acts::JsonGeometryConverter::JsonGeometryConverter(
    const Acts::JsonGeometryConverter::Config& cfg)
    : m_cfg(std::move(cfg)) {
  // Validate the configuration
  if (!m_cfg.logger) {
    throw std::invalid_argument("Missing logger");
  }
}

std::pair<
    std::map<Acts::GeometryID, std::shared_ptr<const Acts::ISurfaceMaterial>>,
    std::map<Acts::GeometryID, std::shared_ptr<const Acts::IVolumeMaterial>>>
Acts::JsonGeometryConverter::jsonToMaterialMaps(const json& materialmaps) {
  auto& j = materialmaps;
  // The return maps
  std::pair<SurfaceMaterialMap, VolumeMaterialMap> maps;
  ACTS_VERBOSE("j2a: Reading material maps from json file.");
  ACTS_VERBOSE("j2a: Found entries for " << j.count(m_cfg.volkey)
                                         << " volume(s).");
  // Structured binding
  for (auto& [key, value] : j.items()) {
    // Check if this the volume key
    if (key == m_cfg.volkey) {
      // Get the volume json
      auto volj = value;
      for (auto& [vkey, vvalue] : volj.items()) {
        // Create the volume id
        int vid = std::stoi(vkey);
        Acts::GeometryID volumeID;
        volumeID.setVolume(vid);
        ACTS_VERBOSE("j2a: -> Found Volume " << vid);
        // Loop through the information in the volume
        for (auto& [vckey, vcvalue] : vvalue.items()) {
          if (vckey == m_cfg.boukey and m_cfg.processBoundaries and
              not vcvalue.empty()) {
            ACTS_VERBOSE("j2a: --> BoundarySurface(s) to be parsed");
            for (auto& [bkey, bvalue] : vcvalue.items()) {
              // Create the boundary id
              int bid = std::stoi(bkey);
              Acts::GeometryID boundaryID(volumeID);
              boundaryID.setBoundary(bid);
              ACTS_VERBOSE("j2a: ---> Found boundary surface " << bid);
              auto boumat = jsonToSurfaceMaterial(bvalue);
              if (bvalue[m_cfg.mapkey] == true)
                maps.first[boundaryID] =
                    std::shared_ptr<const ISurfaceMaterial>(boumat);
            }
          } else if (vckey == m_cfg.laykey) {
            ACTS_VERBOSE("j2a: --> Layer(s) to be parsed");
            // Loop over layers and repeat
            auto layj = vcvalue;
            for (auto& [lkey, lvalue] : layj.items()) {
              // Create the layer id
              int lid = std::stoi(lkey);
              Acts::GeometryID layerID(volumeID);
              layerID.setLayer(lid);
              ACTS_VERBOSE("j2a: ---> Found Layer " << lid);
              // Finally loop over layer components
              for (auto& [lckey, lcvalue] : lvalue.items()) {
                if (lckey == m_cfg.repkey and m_cfg.processRepresenting and
                    not lcvalue.empty()) {
                  ACTS_VERBOSE("j2a: ----> Found representing surface");
                  auto repmat = jsonToSurfaceMaterial(lcvalue);
                  if (lcvalue[m_cfg.mapkey] == true)
                    maps.first[layerID] =
                        std::shared_ptr<const Acts::ISurfaceMaterial>(repmat);
                } else if (lckey == m_cfg.appkey and m_cfg.processApproaches and
                           not lcvalue.empty()) {
                  ACTS_VERBOSE("j2a: ----> Found approach surface(s)");
                  // Loop over approach surfaces
                  for (auto& [askey, asvalue] : lcvalue.items()) {
                    // Create the layer id, todo set to max value
                    int aid = (askey == "*") ? 0 : std::stoi(askey);
                    Acts::GeometryID approachID(layerID);
                    approachID.setApproach(aid);
                    ACTS_VERBOSE("j2a: -----> Approach surface " << askey);
                    auto appmat = jsonToSurfaceMaterial(asvalue);
                    if (asvalue[m_cfg.mapkey] == true)
                      maps.first[approachID] =
                          std::shared_ptr<const Acts::ISurfaceMaterial>(appmat);
                  }
                } else if (lckey == m_cfg.senkey and m_cfg.processSensitives and
                           not lcvalue.empty()) {
                  ACTS_VERBOSE("j2a: ----> Found sensitive surface(s)");
                  // Loop over sensitive surfaces
                  for (auto& [sskey, ssvalue] : lcvalue.items()) {
                    // Create the layer id, todo set to max value
                    int sid = (sskey == "*") ? 0 : std::stoi(sskey);
                    Acts::GeometryID senisitiveID(layerID);
                    senisitiveID.setSensitive(sid);
                    ACTS_VERBOSE("j2a: -----> Sensitive surface " << sskey);
                    auto senmat = jsonToSurfaceMaterial(ssvalue);
                    if (ssvalue[m_cfg.mapkey] == true)
                      maps.first[senisitiveID] =
                          std::shared_ptr<const Acts::ISurfaceMaterial>(senmat);
                  }
                }
              }
            }

          } else if (vckey == m_cfg.matkey and not vcvalue.empty()) {
            ACTS_VERBOSE("--> VolumeMaterial to be parsed");
          }
        }
      }
    } else if (key == m_cfg.geoversion) {
      ACTS_VERBOSE("Detector version: " << m_cfg.geoversion);
    }
  }

  // Return the filled maps
  return maps;
}

/// Convert method
///
json Acts::JsonGeometryConverter::materialMapsToJson(
    const DetectorMaterialMaps& maps) {
  DetectorRep detRep;
  // Collect all GeometryIDs per VolumeID for the formatted output
  for (auto& [key, value] : maps.first) {
    geo_id_value vid = key.volume();
    auto volRep = detRep.volumes.find(vid);
    if (volRep == detRep.volumes.end()) {
      detRep.volumes.insert({vid, VolumeRep()});
      volRep = detRep.volumes.find(vid);
      volRep->second.volumeID = key;
    }
    geo_id_value lid = key.layer();
    if (lid != 0) {
      // we are on a layer, get the layer rep
      auto layRep = volRep->second.layers.find(lid);
      if (layRep == volRep->second.layers.end()) {
        volRep->second.layers.insert({lid, LayerRep()});
        layRep = volRep->second.layers.find(lid);
        layRep->second.layerID = key;
      }
      // now insert appropriately
      geo_id_value sid = key.sensitive();
      geo_id_value aid = key.approach();
      if (sid != 0) {
        layRep->second.sensitives.insert({sid, value.get()});
      } else if (aid != 0) {
        layRep->second.approaches.insert({aid, value.get()});
      } else {
        layRep->second.representing = value.get();
      }

    } else {
      // not on a layer can only be a boundary surface
      geo_id_value bid = key.boundary();
      volRep->second.boundaries.insert({bid, value.get()});
    }
  }
  for (auto& [key, value] : maps.second) {
    // find the volume representation
    geo_id_value vid = key.volume();
    auto volRep = detRep.volumes.find(vid);
    if (volRep == detRep.volumes.end()) {
      detRep.volumes.insert({vid, VolumeRep()});
      volRep = detRep.volumes.find(vid);
      volRep->second.volumeID = key;
    }
    volRep->second.material = value.get();
  }
  // convert the detector representation to json format
  return detectorRepToJson(detRep);
}

/// Create Json from a detector represenation
json Acts::JsonGeometryConverter::detectorRepToJson(const DetectorRep& detRep) {
  json detectorj;
  ACTS_VERBOSE("a2j: Writing json from detector representation");
  ACTS_VERBOSE("a2j: Found entries for " << detRep.volumes.size()
                                         << " volume(s).");

  json volumesj;
  for (auto& [key, value] : detRep.volumes) {
    json volj;
    ACTS_VERBOSE("a2j: -> Writing Volume: " << key);
    volj[m_cfg.namekey] = value.volumeName;
    std::ostringstream svolumeID;
    svolumeID << value.volumeID;
    volj[m_cfg.geoidkey] = svolumeID.str();
    // Write the layers
    if (not value.layers.empty()) {
      ACTS_VERBOSE("a2j: ---> Found " << value.layers.size() << " layer(s) ");
      json layersj;
      for (auto& [lkey, lvalue] : value.layers) {
        ACTS_VERBOSE("a2j: ----> Convert layer " << lkey);
        json layj;
        std::ostringstream slayerID;
        slayerID << lvalue.layerID;
        layj[m_cfg.geoidkey] = slayerID.str();
        // First check for approaches
        if (not lvalue.approaches.empty() and m_cfg.processApproaches) {
          ACTS_VERBOSE("a2j: -----> Found " << lvalue.approaches.size()
                                            << " approach surface(s)");
          json approachesj;
          for (auto& [akey, avalue] : lvalue.approaches) {
            ACTS_VERBOSE("a2j: ------> Convert approach surface " << akey);
            approachesj[std::to_string(akey)] = surfaceMaterialToJson(*avalue);
            if (lvalue.approacheSurfaces.find(akey) !=
                lvalue.approacheSurfaces.end())
              addSurfaceToJson(approachesj[std::to_string(akey)],
                               lvalue.approacheSurfaces.at(akey));
          }
          // Add to the layer json
          layj[m_cfg.appkey] = approachesj;
        }
        // Then check for sensitive
        if (not lvalue.sensitives.empty() and m_cfg.processSensitives) {
          ACTS_VERBOSE("a2j: -----> Found " << lvalue.sensitives.size()
                                            << " sensitive surface(s)");
          json sensitivesj;
          for (auto& [skey, svalue] : lvalue.sensitives) {
            ACTS_VERBOSE("a2j: ------> Convert sensitive surface " << skey);
            sensitivesj[std::to_string(skey)] = surfaceMaterialToJson(*svalue);
            if (lvalue.sensitiveSurfaces.find(skey) !=
                lvalue.sensitiveSurfaces.end())
              addSurfaceToJson(sensitivesj[std::to_string(skey)],
                               lvalue.sensitiveSurfaces.at(skey));
          }
          // Add to the layer json
          layj[m_cfg.senkey] = sensitivesj;
        }
        // Finally check for representing
        if (lvalue.representing != nullptr and m_cfg.processRepresenting) {
          ACTS_VERBOSE("a2j: ------> Convert representing surface ");
          layj[m_cfg.repkey] = surfaceMaterialToJson(*lvalue.representing);
          if (lvalue.representingSurface != nullptr)
            addSurfaceToJson(layj[m_cfg.repkey], lvalue.representingSurface);
        }
        layersj[std::to_string(lkey)] = layj;
      }
      volj[m_cfg.laykey] = layersj;
    }
    // Write the boundary surfaces
    if (not value.boundaries.empty()) {
      ACTS_VERBOSE("a2j: ---> Found " << value.boundaries.size()
                                      << " boundary/ies ");
      json boundariesj;
      for (auto& [bkey, bvalue] : value.boundaries) {
        ACTS_VERBOSE("a2j: ----> Convert boundary " << bkey);
        boundariesj[std::to_string(bkey)] = surfaceMaterialToJson(*bvalue);
        if (value.boundarySurfaces.find(bkey) != value.boundarySurfaces.end())
          addSurfaceToJson(boundariesj[std::to_string(bkey)],
                           value.boundarySurfaces.at(bkey));
      }
      volj[m_cfg.boukey] = boundariesj;
    }

    volumesj[std::to_string(key)] = volj;
  }
  // Assign the volume json to the detector json
  detectorj[m_cfg.volkey] = volumesj;

  return detectorj;
}

/// Create the Surface Material
const Acts::ISurfaceMaterial*
Acts::JsonGeometryConverter::jsonToSurfaceMaterial(const json& material) {
  Acts::ISurfaceMaterial* sMaterial = nullptr;
  // The bin utility for deescribing the data
  Acts::BinUtility bUtility;
  // Convert the material
  Acts::MaterialPropertiesMatrix mpMatrix;
  // Structured binding
  for (auto& [key, value] : material.items()) {
    // Check json keys
    if (key == m_cfg.bin0key and not value.empty()) {
      bUtility += jsonToBinUtility(value);
    } else if (key == m_cfg.bin1key and not value.empty()) {
      bUtility += jsonToBinUtility(value);
    }
    if (key == m_cfg.datakey and not value.empty()) {
      mpMatrix = jsonToMaterialMatrix(value);
    }
  }

  // We have protoMaterial
  if (mpMatrix.empty()) {
    sMaterial = new Acts::ProtoSurfaceMaterial(bUtility);
  } else if (bUtility.bins() == 1) {
    sMaterial = new Acts::HomogeneousSurfaceMaterial(mpMatrix[0][0]);
  } else {
    sMaterial = new Acts::BinnedSurfaceMaterial(bUtility, mpMatrix);
  }
  // return what you have
  return sMaterial;
}

json Acts::JsonGeometryConverter::trackingGeometryToJson(
    const Acts::TrackingGeometry& tGeometry) {
  DetectorRep detRep;
  convertToRep(detRep, *tGeometry.highestTrackingVolume());
  return detectorRepToJson(detRep);
}

void Acts::JsonGeometryConverter::convertToRep(
    DetectorRep& detRep, const Acts::TrackingVolume& tVolume) {
  // The writer reader volume representation
  VolumeRep volRep;
  volRep.volumeName = tVolume.volumeName();
  // there are confined volumes
  if (tVolume.confinedVolumes() != nullptr) {
    // get through the volumes
    auto& volumes = tVolume.confinedVolumes()->arrayObjects();
    // loop over the volumes
    for (auto& vol : volumes) {
      // recursive call
      convertToRep(detRep, *vol);
    }
  }
  // Get the volume Id
  Acts::GeometryID volumeID = tVolume.geoID();
  geo_id_value vid = volumeID.volume();

  // Write the material if there's one
  if (tVolume.volumeMaterial() != nullptr) {
    volRep.material = tVolume.volumeMaterial();
  }
  // there are confied layers
  if (tVolume.confinedLayers() != nullptr) {
    // get the layers
    auto& layers = tVolume.confinedLayers()->arrayObjects();
    // loop of the volumes
    for (auto& lay : layers) {
      auto layRep = convertToRep(*lay);
      if (layRep) {
        // it's a valid representation so let's go with it
        Acts::GeometryID layerID = lay->geoID();
        geo_id_value lid = layerID.layer();
        volRep.layers.insert({lid, std::move(layRep)});
      }
    }
  }
  // Let's finally check the boundaries
  for (auto& bsurf : tVolume.boundarySurfaces()) {
    // the surface representation
    auto& bssfRep = bsurf->surfaceRepresentation();
    if (bssfRep.surfaceMaterial() != nullptr) {
      Acts::GeometryID boundaryID = bssfRep.geoID();
      geo_id_value bid = boundaryID.boundary();
      // Ignore if the volumeID is not correct (i.e. shared boundary)
      // if (boundaryID.value(Acts::GeometryID::volume_mask) == vid){
      volRep.boundaries[bid] = bssfRep.surfaceMaterial();
      volRep.boundarySurfaces[bid] = &bssfRep;
      // }
    } else if (m_cfg.processnonmaterial == true) {
      // if no material suface exist add a default one for the mapping
      // configuration
      Acts::GeometryID boundaryID = bssfRep.geoID();
      geo_id_value bid = boundaryID.boundary();
      Acts::BinUtility bUtility = DefaultBin(bssfRep);
      Acts::ISurfaceMaterial* bMaterial =
          new Acts::ProtoSurfaceMaterial(bUtility);
      volRep.boundaries[bid] = bMaterial;
      volRep.boundarySurfaces[bid] = &bssfRep;
    }
  }
  // Write if it's good
  if (volRep) {
    volRep.volumeName = tVolume.volumeName();
    volRep.volumeID = volumeID;
    detRep.volumes.insert({vid, std::move(volRep)});
  }
  return;
}

Acts::JsonGeometryConverter::LayerRep Acts::JsonGeometryConverter::convertToRep(
    const Acts::Layer& tLayer) {
  LayerRep layRep;
  // fill layer ID information
  layRep.layerID = tLayer.geoID();
  if (m_cfg.processSensitives and tLayer.surfaceArray() != nullptr) {
    for (auto& ssf : tLayer.surfaceArray()->surfaces()) {
      if (ssf != nullptr && ssf->surfaceMaterial() != nullptr) {
        Acts::GeometryID sensitiveID = ssf->geoID();
        geo_id_value sid = sensitiveID.sensitive();
        layRep.sensitives.insert({sid, ssf->surfaceMaterial()});
        layRep.sensitiveSurfaces.insert({sid, ssf});
      } else if (m_cfg.processnonmaterial == true) {
        // if no material suface exist add a default one for the mapping
        // configuration
        Acts::GeometryID sensitiveID = ssf->geoID();
        geo_id_value sid = sensitiveID.sensitive();
        Acts::BinUtility sUtility = DefaultBin(*ssf);
        Acts::ISurfaceMaterial* sMaterial =
            new Acts::ProtoSurfaceMaterial(sUtility);
        layRep.sensitives.insert({sid, sMaterial});
        layRep.sensitiveSurfaces.insert({sid, ssf});
      }
    }
  }
  // the representing
  if (!(tLayer.surfaceRepresentation().geoID() == GeometryID())) {
    if (tLayer.surfaceRepresentation().surfaceMaterial() != nullptr) {
      layRep.representing = tLayer.surfaceRepresentation().surfaceMaterial();
      layRep.representingSurface = &tLayer.surfaceRepresentation();
    } else if (m_cfg.processnonmaterial == true) {
      // if no material suface exist add a default one for the mapping
      // configuration
      Acts::BinUtility rUtility = DefaultBin(tLayer.surfaceRepresentation());
      Acts::ISurfaceMaterial* rMaterial =
          new Acts::ProtoSurfaceMaterial(rUtility);
      layRep.representing = rMaterial;
      layRep.representingSurface = &tLayer.surfaceRepresentation();
    }
  }
  // the approach
  if (tLayer.approachDescriptor() != nullptr) {
    for (auto& asf : tLayer.approachDescriptor()->containedSurfaces()) {
      // get the surface and check for material
      if (asf->surfaceMaterial() != nullptr) {
        Acts::GeometryID approachID = asf->geoID();
        geo_id_value aid = approachID.approach();
        layRep.approaches.insert({aid, asf->surfaceMaterial()});
        layRep.approacheSurfaces.insert({aid, asf});
      } else if (m_cfg.processnonmaterial == true) {
        // if no material suface exist add a default one for the mapping
        // configuration
        Acts::GeometryID approachID = asf->geoID();
        geo_id_value aid = approachID.approach();
        Acts::BinUtility aUtility = DefaultBin(*asf);
        Acts::ISurfaceMaterial* aMaterial =
            new Acts::ProtoSurfaceMaterial(aUtility);
        layRep.approaches.insert({aid, aMaterial});
        layRep.approacheSurfaces.insert({aid, asf});
      }
    }
  }
  // return the layer representation
  return layRep;
}

json Acts::JsonGeometryConverter::surfaceMaterialToJson(
    const Acts::ISurfaceMaterial& sMaterial) {
  json smj;

  // lemma 0 : accept the surface
  auto convertMaterialProperties =
      [](const Acts::MaterialProperties& mp) -> std::vector<float> {
    // convert when ready
    if (mp) {
      /// Return the thickness in mm
      return {
          mp.material().X0(), mp.material().L0(),          mp.material().Ar(),
          mp.material().Z(),  mp.material().massDensity(), mp.thickness(),
      };
    }
    return {};
  };

  // A bin utility needs to be written
  const Acts::BinUtility* bUtility = nullptr;
  // Check if we have a proto material
  auto psMaterial = dynamic_cast<const Acts::ProtoSurfaceMaterial*>(&sMaterial);
  if (psMaterial != nullptr) {
    // Type is proto material
    smj[m_cfg.typekey] = "proto";
    // by default the protoMaterial is not used for mapping
    smj[m_cfg.mapkey] = false;
    bUtility = &(psMaterial->binUtility());
  } else {
    // Now check if we have a homogeneous material
    auto hsMaterial =
        dynamic_cast<const Acts::HomogeneousSurfaceMaterial*>(&sMaterial);
    if (hsMaterial != nullptr) {
      // type is homogeneous
      smj[m_cfg.typekey] = "homogeneous";
      smj[m_cfg.mapkey] = true;
      if (m_cfg.writeData) {
        // write out the data, it's a [[[X0,L0,Z,A,rho,thickness]]]
        auto& mp = hsMaterial->materialProperties(0, 0);
        std::vector<std::vector<std::vector<float>>> mmat = {
            {convertMaterialProperties(mp)}};
        smj[m_cfg.datakey] = mmat;
      }
    } else {
      // Only option remaining: BinnedSurface material
      auto bsMaterial =
          dynamic_cast<const Acts::BinnedSurfaceMaterial*>(&sMaterial);
      if (bsMaterial != nullptr) {
        // type is binned
        smj[m_cfg.typekey] = "binned";
        smj[m_cfg.mapkey] = true;
        bUtility = &(bsMaterial->binUtility());
        // convert the data
        // get the material matrix
        if (m_cfg.writeData) {
          auto& mpMatrix = bsMaterial->fullMaterial();
          std::vector<std::vector<std::vector<float>>> mmat;
          mmat.reserve(mpMatrix.size());
          for (auto& mpVector : mpMatrix) {
            std::vector<std::vector<float>> mvec;
            mvec.reserve(mpVector.size());
            for (auto& mp : mpVector) {
              mvec.push_back(convertMaterialProperties(mp));
            }
            mmat.push_back(std::move(mvec));
          }
          smj[m_cfg.datakey] = mmat;
        }
      }
    }
  }
  // add the bin utility
  if (bUtility != nullptr) {
    std::vector<std::string> binkeys = {m_cfg.bin0key, m_cfg.bin1key};
    // loop over dimensions and write
    auto& binningData = bUtility->binningData();
    // loop over the dimensions
    for (size_t ibin = 0; ibin < binningData.size(); ++ibin) {
      json binj;
      auto cbData = binningData[ibin];
      binj.push_back(Acts::binningValueNames[cbData.binvalue]);
      if (cbData.option == Acts::closed) {
        binj.push_back("closed");
      } else {
        binj.push_back("open");
      }
      binj.push_back(cbData.bins());
      // If protoMaterial has a non uniform binning (non default) then it is
      // used by default in the mapping
      if (smj[m_cfg.typekey] == "proto" && cbData.bins() > 1)
        smj[m_cfg.mapkey] = true;
      // If it's not a proto map, write min / max
      if (smj[m_cfg.typekey] != "proto") {
        std::pair<double, double> minMax = {cbData.min, cbData.max};
        binj.push_back(minMax);
      }
      smj[binkeys[ibin]] = binj;
    }
  }

  return smj;
}

void Acts::JsonGeometryConverter::addSurfaceToJson(json& sjson,
                                                   const Surface* surface) {
  // Get the ID of the surface (redundant but help readability)
  std::ostringstream SurfaceID;
  SurfaceID << surface->geoID();
  sjson[m_cfg.surfacegeoidkey] = SurfaceID.str();

  // Cast the surface bound to both disk and cylinder
  const Acts::SurfaceBounds& surfaceBounds = surface->bounds();
  auto sTransform = surface->transform(GeometryContext());

  const Acts::RadialBounds* radialBounds =
      dynamic_cast<const Acts::RadialBounds*>(&surfaceBounds);
  const Acts::CylinderBounds* cylinderBounds =
      dynamic_cast<const Acts::CylinderBounds*>(&surfaceBounds);
<<<<<<< HEAD
  const Acts::AnnulusBounds* annulusBounds =
      dynamic_cast<const Acts::AnnulusBounds*>(&surfaceBounds);

  if (radialBounds) {
=======

  if (radialBounds != nullptr) {
>>>>>>> f82e1c78
    sjson[m_cfg.surfacetypekey] = "Disk";
    sjson[m_cfg.surfacepositionkey] = sTransform.translation().z();
    sjson[m_cfg.surfacerangekey] = {radialBounds->rMin(), radialBounds->rMax()};
  }
<<<<<<< HEAD
  if (cylinderBounds) {
=======
  if (cylinderBounds != nullptr) {
>>>>>>> f82e1c78
    sjson[m_cfg.surfacetypekey] = "Cylinder";
    sjson[m_cfg.surfacepositionkey] = cylinderBounds->r();
    sjson[m_cfg.surfacerangekey] = {-1 * cylinderBounds->halflengthZ(),
                                    cylinderBounds->halflengthZ()};
  }
<<<<<<< HEAD
  if (annulusBounds) {
    sjson[m_cfg.surfacetypekey] = "Annulus";
    sjson[m_cfg.surfacepositionkey] = sTransform.translation().z();
    sjson[m_cfg.surfacerangekey] = {
        {annulusBounds->rMin(), annulusBounds->rMax()},
        {annulusBounds->phiMin(), annulusBounds->phiMax()}};
  }
=======
>>>>>>> f82e1c78
}

/// Create the Material Matrix
Acts::MaterialPropertiesMatrix
Acts::JsonGeometryConverter::jsonToMaterialMatrix(const json& data) {
  Acts::MaterialPropertiesMatrix mpMatrix;
  /// This is assumed to be an array or array of array[6]
  for (auto& outer : data) {
    Acts::MaterialPropertiesVector mpVector;
    for (auto& inner : outer) {
      if (inner.size() > 5) {
        mpVector.push_back(Acts::MaterialProperties(
            inner[0], inner[1], inner[2], inner[3], inner[4], inner[5]));
      } else {
        mpVector.push_back(Acts::MaterialProperties());
      }
    }
    mpMatrix.push_back(std::move(mpVector));
  }
  return mpMatrix;
}

/// Create the BinUtility for this
Acts::BinUtility Acts::JsonGeometryConverter::jsonToBinUtility(
    const json& bin) {
  // finding the iterator position to determine the binning value
  auto bit = std::find(Acts::binningValueNames.begin(),
                       Acts::binningValueNames.end(), bin[0]);
  size_t indx = std::distance(Acts::binningValueNames.begin(), bit);
  Acts::BinningValue bval = Acts::BinningValue(indx);
  Acts::BinningOption bopt = bin[1] == "open" ? Acts::open : Acts::closed;
  unsigned int bins = bin[2];
  float min = 0;
  float max = 0;
  if (bin[3].size() == 2) {
    min = bin[3][0];
    max = bin[3][1];
  }
  return Acts::BinUtility(bins, min, max, bopt, bval);
}

Acts::BinUtility Acts::JsonGeometryConverter::DefaultBin(
    const Acts::Surface& surface) {
  Acts::BinUtility bUtility;

  const Acts::SurfaceBounds& surfaceBounds = surface.bounds();
  const Acts::RadialBounds* radialBounds =
      dynamic_cast<const Acts::RadialBounds*>(&surfaceBounds);
  const Acts::CylinderBounds* cylinderBounds =
      dynamic_cast<const Acts::CylinderBounds*>(&surfaceBounds);
<<<<<<< HEAD
  const Acts::AnnulusBounds* annulusBounds =
      dynamic_cast<const Acts::AnnulusBounds*>(&surfaceBounds);

  if (radialBounds) {
    bUtility += BinUtility(
        1, radialBounds->averagePhi() - radialBounds->halfPhiSector(),
        radialBounds->averagePhi() + radialBounds->halfPhiSector(),
        Acts::closed, Acts::binPhi);
    bUtility += BinUtility(1, radialBounds->rMin(), radialBounds->rMax(),
                           Acts::open, Acts::binR);
  }
  if (cylinderBounds) {
    bUtility += BinUtility(
        1, cylinderBounds->averagePhi() - cylinderBounds->halfPhiSector(),
        cylinderBounds->averagePhi() + cylinderBounds->halfPhiSector(),
        Acts::closed, Acts::binPhi);
=======

  if (radialBounds != nullptr) {
    bUtility += BinUtility(1, -1 * M_PI, M_PI, Acts::closed, Acts::binPhi);
    bUtility += BinUtility(1, radialBounds->rMin(), radialBounds->rMax(),
                           Acts::open, Acts::binR);
  }
  if (cylinderBounds != nullptr) {
    bUtility += BinUtility(1, -1 * M_PI, M_PI, Acts::closed, Acts::binPhi);
>>>>>>> f82e1c78
    bUtility +=
        BinUtility(1, -1 * cylinderBounds->halflengthZ(),
                   cylinderBounds->halflengthZ(), Acts::open, Acts::binZ);
  }
<<<<<<< HEAD
  if (annulusBounds) {
    bUtility += BinUtility(1, annulusBounds->phiMin(), annulusBounds->phiMax(),
                           Acts::closed, Acts::binPhi);
    bUtility += BinUtility(1, annulusBounds->rMin(), annulusBounds->rMax(),
                           Acts::open, Acts::binR);
  }
=======
>>>>>>> f82e1c78
  return bUtility;
}<|MERGE_RESOLUTION|>--- conflicted
+++ resolved
@@ -19,10 +19,7 @@
 #include <stdexcept>
 #include <string>
 
-<<<<<<< HEAD
 #include <Acts/Surfaces/AnnulusBounds.hpp>
-=======
->>>>>>> f82e1c78
 #include <Acts/Surfaces/CylinderBounds.hpp>
 #include <Acts/Surfaces/RadialBounds.hpp>
 #include <Acts/Surfaces/SurfaceBounds.hpp>
@@ -593,39 +590,27 @@
       dynamic_cast<const Acts::RadialBounds*>(&surfaceBounds);
   const Acts::CylinderBounds* cylinderBounds =
       dynamic_cast<const Acts::CylinderBounds*>(&surfaceBounds);
-<<<<<<< HEAD
   const Acts::AnnulusBounds* annulusBounds =
       dynamic_cast<const Acts::AnnulusBounds*>(&surfaceBounds);
 
-  if (radialBounds) {
-=======
-
   if (radialBounds != nullptr) {
->>>>>>> f82e1c78
     sjson[m_cfg.surfacetypekey] = "Disk";
     sjson[m_cfg.surfacepositionkey] = sTransform.translation().z();
     sjson[m_cfg.surfacerangekey] = {radialBounds->rMin(), radialBounds->rMax()};
   }
-<<<<<<< HEAD
-  if (cylinderBounds) {
-=======
   if (cylinderBounds != nullptr) {
->>>>>>> f82e1c78
     sjson[m_cfg.surfacetypekey] = "Cylinder";
     sjson[m_cfg.surfacepositionkey] = cylinderBounds->r();
     sjson[m_cfg.surfacerangekey] = {-1 * cylinderBounds->halflengthZ(),
                                     cylinderBounds->halflengthZ()};
   }
-<<<<<<< HEAD
-  if (annulusBounds) {
+  if (annulusBounds != nullptr) {
     sjson[m_cfg.surfacetypekey] = "Annulus";
     sjson[m_cfg.surfacepositionkey] = sTransform.translation().z();
     sjson[m_cfg.surfacerangekey] = {
         {annulusBounds->rMin(), annulusBounds->rMax()},
         {annulusBounds->phiMin(), annulusBounds->phiMax()}};
   }
-=======
->>>>>>> f82e1c78
 }
 
 /// Create the Material Matrix
@@ -676,11 +661,10 @@
       dynamic_cast<const Acts::RadialBounds*>(&surfaceBounds);
   const Acts::CylinderBounds* cylinderBounds =
       dynamic_cast<const Acts::CylinderBounds*>(&surfaceBounds);
-<<<<<<< HEAD
   const Acts::AnnulusBounds* annulusBounds =
       dynamic_cast<const Acts::AnnulusBounds*>(&surfaceBounds);
 
-  if (radialBounds) {
+  if (radialBounds != nullptr) {
     bUtility += BinUtility(
         1, radialBounds->averagePhi() - radialBounds->halfPhiSector(),
         radialBounds->averagePhi() + radialBounds->halfPhiSector(),
@@ -688,33 +672,20 @@
     bUtility += BinUtility(1, radialBounds->rMin(), radialBounds->rMax(),
                            Acts::open, Acts::binR);
   }
-  if (cylinderBounds) {
+  if (cylinderBounds != nullptr) {
     bUtility += BinUtility(
         1, cylinderBounds->averagePhi() - cylinderBounds->halfPhiSector(),
         cylinderBounds->averagePhi() + cylinderBounds->halfPhiSector(),
         Acts::closed, Acts::binPhi);
-=======
-
-  if (radialBounds != nullptr) {
-    bUtility += BinUtility(1, -1 * M_PI, M_PI, Acts::closed, Acts::binPhi);
-    bUtility += BinUtility(1, radialBounds->rMin(), radialBounds->rMax(),
-                           Acts::open, Acts::binR);
-  }
-  if (cylinderBounds != nullptr) {
-    bUtility += BinUtility(1, -1 * M_PI, M_PI, Acts::closed, Acts::binPhi);
->>>>>>> f82e1c78
     bUtility +=
         BinUtility(1, -1 * cylinderBounds->halflengthZ(),
                    cylinderBounds->halflengthZ(), Acts::open, Acts::binZ);
   }
-<<<<<<< HEAD
-  if (annulusBounds) {
+  if (annulusBounds  != nullptr) {
     bUtility += BinUtility(1, annulusBounds->phiMin(), annulusBounds->phiMax(),
                            Acts::closed, Acts::binPhi);
     bUtility += BinUtility(1, annulusBounds->rMin(), annulusBounds->rMax(),
                            Acts::open, Acts::binR);
   }
-=======
->>>>>>> f82e1c78
   return bUtility;
 }